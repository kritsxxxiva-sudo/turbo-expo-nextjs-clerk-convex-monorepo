--- conflicted
+++ resolved
@@ -14,11 +14,7 @@
     "@packages/db": "*",
     "@react-navigation/native": "^6.1.9",
     "@react-navigation/native-stack": "^6.9.17",
-<<<<<<< HEAD
-    "expo": "~50.0.5",
-=======
     "expo": "^50.0.6",
->>>>>>> 136a8d69
     "expo-auth-session": "~5.4.0",
     "expo-font": "~11.10.2",
     "expo-random": "~13.6.0",
